[server]
  debug_trace = false

[vpc]
  vpc_enabled = true
  g2_token_exchange_endpoint_url = "https://iam.bluemix.net"
  g2_riaas_endpoint_url = "https://us-south.iaas.cloud.ibm.com"
  g2_riaas_endpoint_private_url = "https://us-south.iaas.cloud.ibm.com"
  g2_resource_group_id = "832b3da0130e4a78a2d5a6c62e79a745"
<<<<<<< HEAD
  g2_api_key = "RH5tcjfMWQRbtYM_7UIAdG_Kuz0eJhixwbJ1PfH9Ixzf"
=======
  g2_api_key = ""
>>>>>>> 8a60c9a7
  provider_type = "g2"
  vpc_provider_type = "vpc-file"
  encryption = false
  iks_token_exchange_endpoint_private_url = "https://us-south.containers.cloud.ibm.com"
  containers_api_csrf_token = "58a100b5-46b0-41db-9a61-a415747d7993"
  max_retry_attempt  = 2 # 10 times with exponential re-try with max gap max_retry_gap
  max_retry_gap =  120 # 2 minutes
  api_version = "2020-06-16"   #"2019-07-02"
  vpc_api_generation = 2
  vpc_api_timeout = "120s"

[IKS]
  iks_enabled = false
  iks_block_provider_name = "iks-vpc-classic"

[API]
  PassthroughSecret = "58a100b5-46b0-41db-9a61-a415747d7993"<|MERGE_RESOLUTION|>--- conflicted
+++ resolved
@@ -7,11 +7,7 @@
   g2_riaas_endpoint_url = "https://us-south.iaas.cloud.ibm.com"
   g2_riaas_endpoint_private_url = "https://us-south.iaas.cloud.ibm.com"
   g2_resource_group_id = "832b3da0130e4a78a2d5a6c62e79a745"
-<<<<<<< HEAD
-  g2_api_key = "RH5tcjfMWQRbtYM_7UIAdG_Kuz0eJhixwbJ1PfH9Ixzf"
-=======
   g2_api_key = ""
->>>>>>> 8a60c9a7
   provider_type = "g2"
   vpc_provider_type = "vpc-file"
   encryption = false
@@ -28,4 +24,4 @@
   iks_block_provider_name = "iks-vpc-classic"
 
 [API]
-  PassthroughSecret = "58a100b5-46b0-41db-9a61-a415747d7993"+  PassthroughSecret = ""